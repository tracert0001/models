--- conflicted
+++ resolved
@@ -13,10 +13,7 @@
 # limitations under the License.
 
 """Contains common building blocks for yolo neural networks."""
-<<<<<<< HEAD
-=======
 from typing import Callable, List, Tuple
->>>>>>> 77aa3ea9
 import tensorflow as tf
 from official.modeling import tf_utils
 from official.vision.beta.ops import spatial_transform_ops
@@ -82,6 +79,7 @@
         bias.
       kernel_regularizer: string to indicate which function to use to
         regularizer weights.
+      use_separable_conv: `bool` wether to use separable convs.
       use_bn: boolean for whether to use batch normalization.
       use_sync_bn: boolean for whether sync batch normalization statistics
         of all batch norm layers to the models global statistics
@@ -195,7 +193,7 @@
         'kernel_regularizer': self._kernel_regularizer,
         'use_bn': self._use_bn,
         'use_sync_bn': self._use_sync_bn,
-        'use_separable_conv': self._use_separable_conv, 
+        'use_separable_conv': self._use_separable_conv,
         'norm_momentum': self._norm_momentum,
         'norm_epsilon': self._norm_epsilon,
         'activation': self._activation,
@@ -246,6 +244,7 @@
       use_sync_bn: boolean for whether sync batch normalization statistics.
         of all batch norm layers to the models global statistics
         (across all input batches).
+      use_separable_conv: `bool` wether to use separable convs.
       norm_momentum: float for moment to use for batch normalization.
       norm_epsilon: float for batch normalization epsilon.
       activation: string or None for activation function to use in layer,
@@ -419,6 +418,7 @@
       use_sync_bn: boolean for whether sync batch normalization statistics
         of all batch norm layers to the models global statistics
         (across all input batches).
+      use_separable_conv: `bool` wether to use separable convs.
       group_id: integer for which group of features to pass through the csp
         tiny stack.
       groups: integer for how many splits there should be in the convolution
@@ -579,6 +579,7 @@
       use_sync_bn: boolean for whether sync batch normalization statistics
         of all batch norm layers to the models global statistics
         (across all input batches).
+      use_separable_conv: `bool` wether to use separable convs.
       norm_momentum: float for moment to use for batch normalization.
       norm_epsilon: float for batch normalization epsilon.
       downsample: down_sample the input.
@@ -713,6 +714,7 @@
       use_sync_bn: boolean for whether sync batch normalization statistics
         of all batch norm layers to the models global
         statistics (across all input batches).
+      use_separable_conv: `bool` wether to use separable convs.
       norm_momentum: float for moment to use for batch normalization.
       norm_epsilon: float for batch normalization epsilon.
       leaky_alpha: `float`, for leaky alpha value.
@@ -781,8 +783,6 @@
     return x
 
 
-<<<<<<< HEAD
-=======
 class CSPStack(tf.keras.layers.Layer):
   """CSP Stack layer.
 
@@ -819,9 +819,10 @@
     """CSPStack layer initializer.
 
     Args:
+      filters: filter size for conv layers.
       model_to_wrap: callable Model or a list of callable objects that will
-        process the output of CSPRoute, and be input into CSPConnect.
-        list will be called sequentially.
+        process the output of CSPRoute, and be input into CSPConnect. list will
+        be called sequentially.
       filter_scale: integer dictating (filters//2) or the number of filters in
         the partial feature stack.
       activation: string for activation function to use in layer.
@@ -835,9 +836,10 @@
         regularizer weights.
       downsample: down_sample the input.
       use_bn: boolean for whether to use batch normalization.
-      use_sync_bn: boolean for whether sync batch normalization statistics
-        of all batch norm layers to the models global statistics
-        (across all input batches).
+      use_sync_bn: boolean for whether sync batch normalization statistics of
+        all batch norm layers to the models global statistics (across all input
+        batches).
+      use_separable_conv: `bool` wether to use separable convs.
       norm_momentum: float for moment to use for batch normalization.
       norm_epsilon: float for batch normalization epsilon.
       **kwargs: Keyword Arguments.
@@ -901,7 +903,6 @@
     return x
 
 
->>>>>>> 77aa3ea9
 @tf.keras.utils.register_keras_serializable(package='yolo')
 class PathAggregationBlock(tf.keras.layers.Layer):
   """Path Aggregation block."""
@@ -942,6 +943,7 @@
       use_sync_bn: boolean for whether sync batch normalization statistics
         of all batch norm layers to the models global statistics
         (across all input batches).
+      use_separable_conv: `bool` wether to use separable convs.
       inverted: boolean for inverting the order of the convolutions.
       norm_momentum: float for moment to use for batch normalization.
       norm_epsilon: float for batch normalization epsilon.
@@ -1399,10 +1401,7 @@
                bias_regularizer=None,
                kernel_regularizer=None,
                use_sync_bn=False,
-<<<<<<< HEAD
-=======
                use_separable_conv=False,
->>>>>>> 77aa3ea9
                norm_momentum=0.99,
                norm_epsilon=0.001,
                block_invert=False,
@@ -1439,6 +1438,7 @@
       kernel_regularizer: string to indicate which function to use to
         regularizer weights.
       use_sync_bn: bool if true use the sync batch normalization.
+      use_separable_conv: `bool` wether to use separable convs.
       norm_momentum: batch norm parameter see Tensorflow documentation.
       norm_epsilon: batch norm parameter see Tensorflow documentation.
       block_invert: bool use for switching between the even and odd
@@ -1673,15 +1673,17 @@
 
 
 class Reorg(tf.keras.layers.Layer):
-  """Splits a high resolution image into 4 lower resolution images. 
-  
-  Used in YOLOR to process very high resolution inputs efficiently. 
-  for example an input image of [1280, 1280, 3] will become [640, 640, 12], 
-  the images are sampled in such a way that the spatial resoltion is 
+  """Splits a high resolution image into 4 lower resolution images.
+
+  Used in YOLOR to process very high resolution inputs efficiently.
+  for example an input image of [1280, 1280, 3] will become [640, 640, 12],
+  the images are sampled in such a way that the spatial resoltion is
   retained.
   """
+
   def call(self, x, training=None):
-    return tf.concat([x[..., ::2, ::2, :], 
-                      x[..., 1::2, ::2, :], 
-                      x[..., ::2, 1::2, :], 
-                      x[..., 1::2, 1::2, :]], axis = -1)+    return tf.concat([
+        x[..., ::2, ::2, :], x[..., 1::2, ::2, :], x[..., ::2, 1::2, :],
+        x[..., 1::2, 1::2, :]
+    ],
+                     axis=-1)