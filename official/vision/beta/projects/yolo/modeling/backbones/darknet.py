--- conflicted
+++ resolved
@@ -667,13 +667,8 @@
     l2_regularizer: tf.keras.regularizers.Regularizer = None) -> tf.keras.Model:
   """Builds darknet."""
 
-<<<<<<< HEAD
   backbone_cfg = backbone_cfg.get()
-=======
-  backbone_cfg = model_config.backbone.get()
-  norm_activation_config = model_config.norm_activation
-
->>>>>>> 90bcb55e
+
   model = Darknet(
       model_id=backbone_cfg.model_id,
       min_level=backbone_cfg.min_level,
